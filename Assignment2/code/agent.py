<<<<<<< HEAD
#
# LINFO 1361 - Artificial Intelligence 
# Fenix game - April 2025
# Author: Arnaud Ullens, Quentin de Pierpont
# 

import time
from random import choice
from mcts import MonteCarloTreeSearchNode
from alpha_beta import AlphaBeta
import warnings
from consts import MAX_MCTS_ITERATIONS
from fenix import FenixAction
from hybrid_agent import BetterMCTSNode, HybridAgent

class Agent:
    def __init__(self, player):
        self.player = player
        self.hybrid_agent = HybridAgent(self.player)
    
    def __getattr__(self, attr):
        return getattr(self.hybrid_agent, attr)
=======
class Agent:
    def __init__(self, player):
        self.player = player
    
    def act(self, state, remaining_time):
        raise NotImplementedError
>>>>>>> e56ea79a
<|MERGE_RESOLUTION|>--- conflicted
+++ resolved
@@ -1,18 +1,11 @@
-<<<<<<< HEAD
+
 #
 # LINFO 1361 - Artificial Intelligence 
 # Fenix game - April 2025
 # Author: Arnaud Ullens, Quentin de Pierpont
 # 
 
-import time
-from random import choice
-from mcts import MonteCarloTreeSearchNode
-from alpha_beta import AlphaBeta
-import warnings
-from consts import MAX_MCTS_ITERATIONS
-from fenix import FenixAction
-from hybrid_agent import BetterMCTSNode, HybridAgent
+from hybrid_agent import HybridAgent
 
 class Agent:
     def __init__(self, player):
@@ -20,12 +13,4 @@
         self.hybrid_agent = HybridAgent(self.player)
     
     def __getattr__(self, attr):
-        return getattr(self.hybrid_agent, attr)
-=======
-class Agent:
-    def __init__(self, player):
-        self.player = player
-    
-    def act(self, state, remaining_time):
-        raise NotImplementedError
->>>>>>> e56ea79a
+        return getattr(self.hybrid_agent, attr)
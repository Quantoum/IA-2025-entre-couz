import fenix
import pygame
import sys
import random
import threading
import time
from copy import deepcopy
from agent import Agent
from random_agent import RandomAgent
from monAgent import monAgent

class VisualGameManager:
    """
    A visual game manager for the Fenix game.

    This class provides an interactive graphical interface for playing the game,
    supporting both human and AI players.

    If no action is selected, the user can click on a piece to see its possible moves. The user can the press the
    left and right arrow keys to cycle through the available actions.
    Pressing the Enter key will confirm the selected action.
    Pressing the Escape key will cancel the selected action or exit the game if no action is selected.
    Pressing the 'r' key will randomly select an action for the current player if it is a human player's turn.

    Attributes:
        red_agent (object): The AI agent for the red player (None if human-controlled).
        black_agent (object): The AI agent for the black player (None if human-controlled).
        total_time (int): Total time available for each player in seconds.
        min_agent_play_time (float): Minimum time an AI agent takes to play.

    Methods:
        handle_events(): Handles user inputs (mouse clicks, keyboard presses).
        update(): Updates the game state and processes agent actions.
        draw(): Renders the game board, pieces, and UI elements.
        play(): Runs the main game loop until the user quits. This method should be called to start the game.
    """

    def __init__(self, red_agent=None, black_agent=None, total_time=300 , min_agent_play_time=0.5):
        """
        Initializes the game manager and sets up the graphical interface.

        Args:
            red_agent (object, optional): AI agent for the red player (None for human control).
            black_agent (object, optional): AI agent for the black player (None for human control).
            total_time (int, optional): Total time per player in seconds (default: 300).
            min_agent_play_time (float, optional): Minimum agent thinking time (default: 0.5s).
        """
        self.dim = (7, 8)
        self.min_agent_play_time = min_agent_play_time

        self.red_agent = red_agent
        self.black_agent = black_agent

        self.state = fenix.FenixState()

        self.winner = None

        self.actions = self.state.actions()

        self.selected_actions = []
        self.selected_id = 0

        self.selected_action = None

        self.human_to_play = self.red_agent is None
        self.agent_thread = None
        self.agent_action = None
        self.time_start_thread = time.perf_counter_ns()

        self.remaining_time_red = total_time
        self.remaining_time_black = total_time

        pygame.init()
        self.screen = pygame.display.set_mode((70*self.dim[1] + 100, 70*self.dim[0] + 150))
        pygame.display.set_caption("Fenix")

        self.pieces_images = {
            3: pygame.image.load("code/pngs/king_red.png"),
            2: pygame.image.load("code/pngs/general_red.png"),
            1: pygame.image.load("code/pngs/soldier_red.png"),
            -1: pygame.image.load("code/pngs/soldier_black.png"),
            -2: pygame.image.load("code/pngs/general_black.png"),
            -3: pygame.image.load("code/pngs/king_black.png")
        }

        self.number_font = pygame.font.Font(None, 36)
        self.win_font = pygame.font.Font(None, 72)

        self.clock = pygame.time.Clock()
        self.running = True

        self.start_thinking_time = time.perf_counter_ns()

    def _handle_mouse_click(self, pos):
        row = (pos[1] - 50) // 70
        col = (pos[0] - 50) // 70
        if len(self.selected_actions) == 0 and self.human_to_play:
            start_action = {start for start, _, _ in self.actions}
            if (row, col) in start_action:
                self.selected_actions = [action for action in self.actions if action[0] == (row, col)]

    def handle_events(self):
        for event in pygame.event.get():
            if event.type == pygame.QUIT:
                self.running = False
            elif event.type == pygame.KEYDOWN:
                if event.key == pygame.K_ESCAPE and len(self.selected_actions) == 0:
                    self.running = False
                elif event.key == pygame.K_ESCAPE and len(self.selected_actions) > 0 and not self.state.is_terminal():
                    self.selected_actions = []
                    self.selected_id = 0
                elif event.key == pygame.K_RETURN and len(self.selected_actions) > 0 and not self.state.is_terminal():
                    self.selected_action = self.selected_actions[self.selected_id]
                elif event.key == pygame.K_LEFT and len(self.selected_actions) > 0 and not self.state.is_terminal():
                    self.selected_id = (self.selected_id - 1) % len(self.selected_actions)
                elif event.key == pygame.K_RIGHT and len(self.selected_actions) > 0 and not self.state.is_terminal():
                    self.selected_id = (self.selected_id + 1) % len(self.selected_actions)
                elif event.key == pygame.K_r and not self.state.is_terminal() and self.human_to_play:
                    self.selected_action = random.choice(self.actions)
            elif event.type == pygame.MOUSEBUTTONDOWN and not self.state.is_terminal():
                self._handle_mouse_click(event.pos)

    def _agent_thread(self):
        if self.human_to_play:
            raise ValueError("Human to play")
        agent = self.red_agent if self.state.current_player == 1 else self.black_agent
        remaining_time = self.remaining_time_red if self.state.current_player == 1 else self.remaining_time_black
        self.agent_action = agent.act(deepcopy(self.state), remaining_time)

    def update(self):
        if self.state.is_terminal() or self.remaining_time_red <= 0 or self.remaining_time_black <= 0:
            self.winner = self.state.utility(1)

            if self.winner == 0:
                if self.remaining_time_red <= 0:
                    self.winner = -1
                elif self.remaining_time_black <= 0:
                    self.winner = 1


            self.actions = []
            self.selected_actions = []
            self.selected_id = 0
            self.selected_action = None
        else:
            if not self.actions:
                self.actions = self.state.actions()
            if self.selected_action:
                if self.state.to_move() == 1:
                    self.remaining_time_red -= (time.perf_counter_ns() - self.start_thinking_time) * 1e-9
                else:
                    self.remaining_time_black -= (time.perf_counter_ns() - self.start_thinking_time) * 1e-9

                if self.selected_action not in self.actions:
                    raise ValueError("Invalid action")

                self.state = self.state.result(self.selected_action)
                self.actions = self.state.actions()
                self.selected_actions = []
                self.selected_id = 0
                self.selected_action = None

                self.human_to_play = (self.red_agent is None and self.state.to_move() == 1) or (self.black_agent is None and self.state.to_move() == -1)
                self.agent_thread = None

                self.start_thinking_time = time.perf_counter_ns()

            if not self.human_to_play and self.agent_thread is None and not self.state.is_terminal():
                self.agent_thread = threading.Thread(target=self._agent_thread)
                self.agent_thread.start()
                self.time_start_thread = time.perf_counter_ns()

            if not self.human_to_play and self.agent_thread is not None and not self.agent_thread.is_alive() and time.perf_counter_ns() - self.time_start_thread >= self.min_agent_play_time * 1e9:
                self.selected_action = self.agent_action

    def _draw_board(self):
        for i in range(self.dim[0]):
            for j in range(self.dim[1]):
                pygame.draw.rect(self.screen, 'Black', (70*j + 50, 70*i + 50, 70, 70), 1)

    def _draw_piece(self, position, value):
        stack_position = (70*position[1] + 55, 70*position[0] + 55)
        for i in range(abs(value)-1):
            image = self.pieces_images[1 if value > 0 else -1]
            self.screen.blit(image, stack_position)
            stack_position = (stack_position[0], stack_position[1] - 10)
        self.screen.blit(self.pieces_images[value], stack_position)

    def _draw_pieces(self):
        if len(self.selected_actions) > 0:
            start, end, removed = self.selected_actions[self.selected_id]
            for i in range(self.state.dim[0]):
                for j in range(self.state.dim[1]):
                    if (i, j) in self.state.pieces:
                        value = self.state.pieces[(i, j)]
                        self._draw_piece((i, j), value)

            pygame.draw.circle(self.screen, '#81a2c5', (70*start[1] + 85, 70*start[0] + 85), 8)
            pygame.draw.circle(self.screen, '#5783b2', (70*start[1] + 85, 70*start[0] + 85), 5)
            pygame.draw.circle(self.screen, '#77d373', (70*end[1] + 85, 70*end[0] + 85), 8)
            pygame.draw.circle(self.screen, '#49c445', (70*end[1] + 85, 70*end[0] + 85), 5)

            if removed:
                for pos in removed:
                    pygame.draw.line(self.screen, 'Red', (70*pos[1] + 55, 70*pos[0] + 55), (70*pos[1] + 115, 70*pos[0] + 115), 3)
                    pygame.draw.line(self.screen, 'Red', (70*pos[1] + 115, 70*pos[0] + 55), (70*pos[1] + 55, 70*pos[0] + 115), 3)

        else:
            start_action = {start for start, _, _ in self.actions}

            for i in range(self.state.dim[0]):
                for j in range(self.state.dim[1]):
                    if (i, j) in self.state.pieces:
                        value = self.state.pieces[(i, j)]
                        self._draw_piece((i, j), value)
                        if (i, j) in start_action and self.human_to_play:
                            pygame.draw.circle(self.screen, '#81a2c5', (70*j + 85, 70*i + 85), 8)
                            pygame.draw.circle(self.screen, '#5783b2', (70*j + 85, 70*i + 85), 5)

    def draw(self):
        self.screen.fill('White')

        self._draw_board()
        self._draw_pieces()

        if self.winner is not None:
            text = None
            if self.winner == 0:
                text = self.win_font.render("Draw!", True, 'Black')
            else:
                text = self.win_font.render(f"{'Red' if self.winner > 0 else 'Black'} wins!", True, 'Black')
            text_rect = text.get_rect(center=(self.screen.get_width()//2, 70*self.dim[0] + 100))
            pygame.draw.rect(self.screen, 'White', text_rect)
            self.screen.blit(text, text_rect)
        else:
            if self.human_to_play:
                text = self.number_font.render(f"{'Red' if self.state.to_move() == 1 else 'Black'} to play", True, 'Black')
                text_rect = text.get_rect(center=(self.screen.get_width()//2, 70*self.dim[0] + 75))
                self.screen.blit(text, text_rect)
            else:
                text = self.number_font.render(f"{'Red' if self.state.to_move() == 1 else 'Black'} AI is thinking...", True, 'Black')
                text_rect = text.get_rect(center=(self.screen.get_width()//2, 70*self.dim[0] + 75))
                self.screen.blit(text, text_rect)
            if len(self.selected_actions) > 0:
                text = self.number_font.render(f"Action {self.selected_id+1}/{len(self.selected_actions)}", True, 'Black')
                text_rect = text.get_rect(center=(self.screen.get_width()//2, 70*self.dim[0] + 100))
                self.screen.blit(text, text_rect)

            remaining_red = self.remaining_time_red
            remaining_red -= (time.perf_counter_ns() - self.start_thinking_time) * 1e-9 if self.state.to_move() == 1 else 0
            remaining_black = self.remaining_time_black
            remaining_black -= (time.perf_counter_ns() - self.start_thinking_time) * 1e-9 if self.state.to_move() == -1 else 0
            text = self.number_font.render(f"Red: {remaining_red:.2f} s", True, 'Black')
            text_rect = text.get_rect(center=(self.screen.get_width()//4, 70*self.dim[0] + 125))
            self.screen.blit(text, text_rect)
            text = self.number_font.render(f"Black: {remaining_black:.2f} s", True, 'Black')
            text_rect = text.get_rect(center=(3*self.screen.get_width()//4, 70*self.dim[0] + 125))
            self.screen.blit(text, text_rect)

        pygame.display.flip()

    def play(self):
        while self.running:
            self.handle_events()
            self.update()
            self.draw()
            self.clock.tick(60)

        pygame.quit()
        sys.exit()


if __name__ == "__main__":
<<<<<<< HEAD
    agent_1 = Agent(player=1)
    agent_2 = Agent(player=-1)
=======
    agent_2 = monAgent(player=1)
    #agent_1 = RandomAgent(player=1)
    agent_1 = RandomAgent(player=-1)
    #agent_2 = None
    #agent_2 = Agent(player=-1)
>>>>>>> e56ea79a
    instance = VisualGameManager(red_agent=agent_1, black_agent=agent_2)
    instance.play()<|MERGE_RESOLUTION|>--- conflicted
+++ resolved
@@ -271,15 +271,7 @@
 
 
 if __name__ == "__main__":
-<<<<<<< HEAD
-    agent_1 = Agent(player=1)
+    agent_1 = RandomAgent(player=1)
     agent_2 = Agent(player=-1)
-=======
-    agent_2 = monAgent(player=1)
-    #agent_1 = RandomAgent(player=1)
-    agent_1 = RandomAgent(player=-1)
-    #agent_2 = None
-    #agent_2 = Agent(player=-1)
->>>>>>> e56ea79a
     instance = VisualGameManager(red_agent=agent_1, black_agent=agent_2)
     instance.play()